--- conflicted
+++ resolved
@@ -102,28 +102,5 @@
 		}
 		return err
 	}
-<<<<<<< HEAD
 	return c.CopyMode(src, dest, mode)
-}
-
-// IsSameFile returns true if the two given paths refer to the same file.
-func (c *Copier) IsSameFile(file1, file2 string) bool {
-	i1, err1 := c.getInode(file1)
-	i2, err2 := c.getInode(file2)
-	return err1 == nil && err2 == nil && i1 == i2
-}
-
-func (c *Copier) getInode(filename string) (uint64, error) {
-	fi, err := os.Lstat(filename)
-	if err != nil {
-		return 0, err
-	}
-	s, ok := fi.Sys().(*syscall.Stat_t)
-	if !ok {
-		return 0, fmt.Errorf("Not a syscall.Stat_t")
-	}
-	return uint64(s.Ino), nil
-=======
-	return c.Copy(src, dest)
->>>>>>> 169f8888
 }